--- conflicted
+++ resolved
@@ -321,7 +321,6 @@
             parser.error('Please provide a headers file with colon delimited header names and values')
     if len(args) == 0:
         parser.error('No test target specified.')
-<<<<<<< HEAD
     #check if input file is present
     if options.input:
         try:
@@ -334,10 +333,7 @@
             log.error("File error: failed to read input file %s" % (options.input))
     else:
         targets = args
-=======
-    targets = args
     results = []
->>>>>>> cd16d1f5
     for target in targets:
         if not target.startswith('http'):
             log.info('The url %s should start with http:// or https:// .. fixing (might make this unusable)' % target)
