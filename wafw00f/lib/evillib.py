#!/usr/bin/env python
import re
import sys

import socket

try:
    from urlparse import urlparse, urlunparse
except ImportError:
    from urllib.parse import urlparse, urlunparse
import logging

try:
    from bs4 import BeautifulSoup
except ImportError:
    sys.stderr.write('You need to get BeautifulSoup installed\n')
    sys.stderr.write('Do it now, as privileged user/root run: pip install beautifulsoup4\now')
    sys.exit(1)


from .proxy import NullProxy, HttpProxy, Socks5Proxy, httplib, socks

__license__ = """
Copyright (c) 2014, {Sandro Gauci|Wendel G. Henrique}
All rights reserved.

Redistribution and use in source and binary forms, with or without modification,
are permitted provided that the following conditions are met:

    * Redistributions of source code must retain the above copyright notice,
      this list of conditions and the following disclaimer.
    * Redistributions in binary form must reproduce the above copyright notice,
      this list of conditions and the following disclaimer in the documentation
      and/or other materials provided with the distribution.
    * Neither the name of EnableSecurity or Trustwave nor the names of its contributors
      may be used to endorse or promote products derived from this software
      without specific prior written permission.

THIS SOFTWARE IS PROVIDED BY THE COPYRIGHT HOLDERS AND CONTRIBUTORS "AS IS" AND
ANY EXPRESS OR IMPLIED WARRANTIES, INCLUDING, BUT NOT LIMITED TO, THE IMPLIED
WARRANTIES OF MERCHANTABILITY AND FITNESS FOR A PARTICULAR PURPOSE ARE DISCLAIMED.
IN NO EVENT SHALL THE COPYRIGHT HOLDER OR CONTRIBUTORS BE LIABLE FOR ANY DIRECT,
INDIRECT, INCIDENTAL, SPECIAL, EXEMPLARY, OR CONSEQUENTIAL DAMAGES (INCLUDING,
BUT NOT LIMITED TO, PROCUREMENT OF SUBSTITUTE GOODS OR SERVICES; LOSS OF USE,
DATA, OR PROFITS; OR BUSINESS INTERRUPTION) HOWEVER CAUSED AND ON ANY THEORY OF
LIABILITY, WHETHER IN CONTRACT, STRICT LIABILITY, OR TORT (INCLUDING NEGLIGENCE
OR OTHERWISE) ARISING IN ANY WAY OUT OF THE USE OF THIS SOFTWARE, EVEN IF ADVISED
OF THE POSSIBILITY OF SUCH DAMAGE.
"""



# unicode mapping borrowed from http://packetstormsecurity.org/web/unicode-fun.txt
# by Gary O'leary-Steele of Sec-1 Ltd
try:
    from urllib import quote, unquote
except ImportError:
    from urllib.parse import quote, unquote
unicodemapping = {' ': '%u0020',
                  '/': '%u2215',
                  '\\': '%u2215',
                  "'": '%u02b9',
                  '"': '%u0022',
                  '>': '%u003e',
                  '<': '%u003c',
                  '#': '%uff03',
                  '!': '%uff01',
                  '$': '%uff04',
                  '*': '%uff0a',
                  '@': '%u0040',
                  '.': '%uff0e',
                  '_': '%uff3f',
                  '(': '%uff08',
                  ')': '%uff09',
                  ',': '%uff0c',
                  '%': '%u0025',
                  '-': '%uff0d',
                  ';': '%uff1b',
                  ':': '%uff1a',
                  '|': '%uff5c',
                  '&': '%uff06',
                  '+': '%uff0b',
                  '=': '%uff1d',
                  'a': '%uff41',
                  'A': '%uff21',
                  'b': '%uff42',
                  'B': '%uff22',
                  'c': '%uff43',
                  'C': '%uff23',
                  'd': '%uff44',
                  'D': '%uff24',
                  'e': '%uff45',
                  'E': '%uff25',
                  'f': '%uff46',
                  'F': '%uff26',
                  'g': '%uff47',
                  'G': '%uff27',
                  'h': '%uff48',
                  'H': '%uff28',
                  'i': '%uff49',
                  'I': '%uff29',
                  'j': '%uff4a',
                  'J': '%uff2a',
                  'k': '%uff4b',
                  'K': '%uff2b',
                  'l': '%uff4c',
                  'L': '%uff2c',
                  'm': '%uff4d',
                  'M': '%uff2d',
                  'n': '%uff4e',
                  'N': '%uff2e',
                  'o': '%uff4f',
                  'O': '%uff2f',
                  'p': '%uff50',
                  'P': '%uff30',
                  'q': '%uff51',
                  'Q': '%uff31',
                  'r': '%uff52',
                  'R': '%uff32',
                  's': '%uff53',
                  'S': '%uff33',
                  't': '%uff54',
                  'T': '%uff34',
                  'u': '%uff55',
                  'U': '%uff35',
                  'v': '%uff56',
                  'V': '%uff36',
                  'w': '%uff57',
                  'W': '%uff37',
                  'x': '%uff58',
                  'X': '%uff38',
                  'y': '%uff59',
                  'Y': '%uff39',
                  'z': '%uff5a',
                  'Z': '%uff3a',
                  '0': '%uff10',
                  '1': '%uff11',
                  '2': '%uff12',
                  '3': '%uff13',
                  '4': '%uff14',
                  '5': '%uff15',
                  '6': '%uff16',
                  '7': '%uff17',
                  '8': '%uff18',
                  '9': '%uff19'}

homoglyphicmapping = {"'": '%ca%bc'}


def oururlparse(target):
    log = logging.getLogger('urlparser')

    ssl = False
    o = urlparse(target)
    if o[0] not in ['http', 'https', '']:
        log.error('scheme %s not supported' % o[0])
        return
    if o[0] == 'https':
        ssl = True
    if len(o[2]) > 0:
        path = o[2]
    else:
        path = '/'
    tmp = o[1].split(':')
    if len(tmp) > 1:
        port = tmp[1]
    else:
        port = None
    hostname = tmp[0]
    query = o[4]
    return (hostname, port, path, query, ssl)


def modifyurl(path, modfunc, log):
    path = path
    log.debug('path is currently %s' % path)
    #s = re.search('(\[.*?\])',path)
    for m in re.findall('(\[.*?\])', path):
        ourstr = m[1:-1]
        newstr = modfunc(ourstr)
        log.debug('String was %s' % ourstr)
        log.debug('String became %s' % newstr)
        path = path.replace(m, newstr)
    log.debug('the path is now %s' % path)
    return path


def modifypath(path, newstrs, log, encode=True):
    log.debug('path is currently %s' % path)
    for m in re.findall('(\[.*?\])', path):
        ourstr = m[1:-1]
        for newstr in newstrs:
            if encode:
                newstr = quote(newstr)
            log.debug('String was %s' % ourstr)
            log.debug('String became %s' % newstr)
            newpath = path.replace(m, newstr).replace(']', '').replace('[', '')
            yield (newpath)


def bruteforceascii(ourstr):
    listourstr = list(ourstr)
    for pos in range(len(ourstr)):
        for i in range(256):
            newlistourstr = listourstr[:]
            newlistourstr[pos] = chr(i)
            yield (quote(''.join(newlistourstr)))


def unicodeurlencode(ourstr):
    newstr = str()
    for character in ourstr:
        if unicodemapping.has_key(character):
            newstr += unicodemapping[character]
        else:
            newstr += character
    return newstr


def nullify(ourstr):
    newstr = str()
    for character in ourstr:
        newstr += character + "\x00"
    return quote(newstr)


def replacechars(ourstr, origchar, newchar):
    newstr = ourstr.replace(origchar, newchar)
    return newstr


def nullifyspaces(ourstr):
    return quote(replacechars(ourstr, ' ', '\x00'))


def slashspaces(ourstr):
    return replacechars(ourstr, ' ', '/')


def tabifyspaces(ourstr):
    return replacechars(ourstr, ' ', '\t')


def crlfspaces(ourstr):
    return replacechars(ourstr, ' ', '\n')


def backslashquotes(ourstr):
    return replacechars(ourstr, "'", "\''")


class waftoolsengine:
    def __init__(self, target='www.microsoft.com', port=80, ssl=False,
                 debuglevel=0, path='/', followredirect=True, extraheaders={},
                 proxy=False):
        """
        target: the hostname or ip of the target server
        port: defaults to 80
        ssl: defaults to false
        """
        self.target = target
        if port is None:
            if ssl:
                port = 443
            else:
                port = 80
        self.port = int(port)
        self.ssl = ssl
        self.debuglevel = debuglevel
        self.cachedresponses = dict()
        self.requestnumber = 0
        self.path = path
        self.redirectno = 0
        self.followredirect = followredirect
        self.crawlpaths = list()
        self.extraheaders = extraheaders

        try:
            self.proxy = self._parse_proxy(proxy) if proxy else NullProxy()
        except Exception as e:
            self.log.critical("Proxy disabled: %s" % e)
            self.proxy = NullProxy()

    def request(self, method='GET', path=None, usecache=True,
                cacheresponse=True, headers=None,
                comingfromredir=False):
        followredirect = self.followredirect
        if comingfromredir:
            self.redirectno += 1
            if self.redirectno >= 5:
                self.log.error('We received way too many redirects.. stopping that')
                followredirect = False
        else:
            self.redirectno = 0
        if path is None:
            path = self.path
        for hdr in self.extraheaders.keys():
            if headers is None:
                headers = {}
            headers[hdr] = self.extraheaders[hdr]
        if headers is not None:
            knownheaders = map(lambda x: x.lower(), headers.keys())
        else:
            knownheaders = {}
            headers = {}
        if not 'user-agent' in knownheaders:
            headers[
                'User-Agent'] = 'Mozilla/5.0 (Macintosh; U; Intel Mac OS X 10.5; en-US; rv:1.9.1b1) Gecko/20081007 Firefox/3.0'
        if not 'accept-charset' in knownheaders:
            headers['Accept-Charset'] = 'ISO-8859-1,utf-8;q=0.7,*;q=0.7'
        if not 'accept' in knownheaders:
            headers['Accept'] = '*/*'
        k = str([method, path, headers])
        if usecache:
            if k in self.cachedresponses.keys():
                self.log.debug('Using cached version of %s, %s' % (method, path))
                return self.cachedresponses[k]
            else:
                self.log.debug('%s not found in %s' % (k, self.cachedresponses.keys()))
<<<<<<< HEAD
        params = dict()
        if sys.hexversion > 0x2060000:
            params['timeout'] = 4
        if (sys.hexversion >= 0x2070900) and self.ssl:
            import ssl
            params['context'] = ssl._create_unverified_context()
        if self.ssl:
            Connection = httplib.HTTPSConnection
        else:
            Connection = httplib.HTTPConnection
        h = Connection(self.target, self.port,**params)
        if self.debuglevel <= 10:
            if self.debuglevel > 1:
                h.set_debuglevel(self.debuglevel)
        try:
            self.log.info('Sending %s %s' % (method, path))
            h.request(method, path, headers=headers)
        except socket.error:
            self.log.warn('Could not initialize connection to %s' % self.target)
            return
        self.requestnumber += 1
        try:
            response = h.getresponse()
            responsebody = response.read()
            h.close()
            r = response, responsebody
        except (socket.error, socket.timeout, httplib.BadStatusLine):
            self.log.warn('Hey.. they closed our connection!')
            r = None
=======

        r = self._request(method, path, headers)
>>>>>>> d1a743a7
        if cacheresponse:
            self.cachedresponses[k] = r

        if r:
            response, responsebody = r
            if response.status in [301, 302, 307]:
                if followredirect:
                    if response.getheader('location'):
                        newloc = response.getheader('location')
                        self.log.info('Redirected to %s' % newloc)
                        pret = oururlparse(newloc)
                        if pret is not None:
                            (target, port, path, query, ssl) = pret
                            if not port: port = 80
                            if target == '':
                                target = self.target
                            if port is None:
                                port = self.port
                            if not path.startswith('/'):
                                path = '/' + path
                            if (target, port, ssl) == (self.target, self.port, ssl):
                                r = self.request(method, path, usecache, cacheresponse,
                                                 headers, comingfromredir=True)
                            else:
                                self.log.warn('Tried to redirect to a different server %s' % newloc)
                        else:
                            self.log.warn('%s is not a well formatted url' % response.getheader('location'))
        return r

    def _request(self, method, path, headers):
        original_socket = socket.socket
        try:
            conn_factory, connect_host, connect_port, query_path = \
                    self.proxy.prepare(self.target, self.port, path, self.ssl)

            if sys.hexversion > 0x2060000:
                h = conn_factory(connect_host, connect_port, timeout=4)
            else:
                h = conn_factory(connect_host, connect_port)

            if self.debuglevel <= 10:
                if self.debuglevel > 1:
                    h.set_debuglevel(self.debuglevel)
            try:
                self.log.info('Sending %s %s' % (method, path))
                h.request(method, query_path, headers=headers)
            except socket.error:
                self.log.warn('Could not initialize connection to %s' % self.target)
                return
            self.requestnumber += 1

            response = h.getresponse()
            responsebody = response.read()
            h.close()
            r = response, responsebody
        except (socket.error, socket.timeout, httplib.BadStatusLine):
            self.log.warn('Hey.. they closed our connection!')
            r = None
        finally:
            self.proxy.terminate()

        return r


    def querycrawler(self, path=None, curdepth=0, maxdepth=1):
        self.log.debug('Crawler is visiting %s' % path)
        localcrawlpaths = list()
        if curdepth > maxdepth:
            self.log.info('maximum depth %s reached' % maxdepth)
            return
        r = self.request(path=path)
        if r is None:
            return
        response, responsebody = r
        try:
            soup = BeautifulSoup(responsebody)
        except:
            self.log.warn('could not parse the response body')
            return
        tags = soup('a')
        for tag in tags:
            try:
                href = tag["href"]
                if href is not None:
                    tmpu = urlparse(href)
                    if (tmpu[1] != '') and (self.target != tmpu[1]):
                        # not on the same domain name .. ignore
                        self.log.debug('Ignoring link because it is not on the same site %s' % href)
                        continue
                    if tmpu[0] not in ['http', 'https', '']:
                        self.log.debug('Ignoring link because it is not an http uri %s' % href)
                        continue
                    path = tmpu[2]
                    if not path.startswith('/'):
                        path = '/' + path
                    if len(tmpu[4]) > 0:
                        # found a query .. thats all we need                                                
                        location = urlunparse(('', '', path, tmpu[3], tmpu[4], ''))
                        self.log.info('Found query %s' % location)
                        return href
                    if path not in self.crawlpaths:
                        href = unquote(path)
                        self.log.debug('adding %s for crawling' % href)
                        self.crawlpaths.append(href)
                        localcrawlpaths.append(href)
            except KeyError:
                pass
        for nextpath in localcrawlpaths:
            r = self.querycrawler(path=nextpath, curdepth=curdepth + 1, maxdepth=maxdepth)
            if r:
                return r

    def _parse_proxy(self, proxy):
        parts = urlparse(proxy)
        if not parts.scheme or not parts.netloc:
            raise Exception("Invalid proxy specified, scheme required")
        
        netloc = parts.netloc.split(":")
        if len(netloc) != 2:
            raise Exception("Proxy port unspecified")

        try:
            if parts.scheme == "socks5":
                if socks is None:
                    raise Exception("socks5 proxy requires PySocks")

                return Socks5Proxy(netloc[0], int(netloc[1]))
            elif parts.scheme == "http":
                return HttpProxy(netloc[0], int(netloc[1]))
            else:
                raise Exception("Unsupported proxy scheme")
        except ValueError:
            raise Exception("Invalid port number")



def scrambledheader(header):
    c = 'connection'
    if len(header) != len(c):
        return False
    if header == c:
        return False
    for character in c:
        if c.count(character) != header.count(character):
            return False
    return True
<|MERGE_RESOLUTION|>--- conflicted
+++ resolved
@@ -317,40 +317,7 @@
                 return self.cachedresponses[k]
             else:
                 self.log.debug('%s not found in %s' % (k, self.cachedresponses.keys()))
-<<<<<<< HEAD
-        params = dict()
-        if sys.hexversion > 0x2060000:
-            params['timeout'] = 4
-        if (sys.hexversion >= 0x2070900) and self.ssl:
-            import ssl
-            params['context'] = ssl._create_unverified_context()
-        if self.ssl:
-            Connection = httplib.HTTPSConnection
-        else:
-            Connection = httplib.HTTPConnection
-        h = Connection(self.target, self.port,**params)
-        if self.debuglevel <= 10:
-            if self.debuglevel > 1:
-                h.set_debuglevel(self.debuglevel)
-        try:
-            self.log.info('Sending %s %s' % (method, path))
-            h.request(method, path, headers=headers)
-        except socket.error:
-            self.log.warn('Could not initialize connection to %s' % self.target)
-            return
-        self.requestnumber += 1
-        try:
-            response = h.getresponse()
-            responsebody = response.read()
-            h.close()
-            r = response, responsebody
-        except (socket.error, socket.timeout, httplib.BadStatusLine):
-            self.log.warn('Hey.. they closed our connection!')
-            r = None
-=======
-
         r = self._request(method, path, headers)
->>>>>>> d1a743a7
         if cacheresponse:
             self.cachedresponses[k] = r
 
