--- conflicted
+++ resolved
@@ -5,20 +5,12 @@
 See the file 'LICENSE' for copying permission
 """
 
-import logging
-<<<<<<< HEAD
-import re, sys
-import requests, time
-=======
 import re
 import sys
 import time
-
+import logging
 import requests
 
-import requests_cache
-
->>>>>>> 801f99ef
 try:
     from urlparse import urlparse, urlunparse
 except ImportError:
